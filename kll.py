#!/usr/bin/env python3
<<<<<<< HEAD
# KLL Compiler
# Keyboard Layout Langauge
#
=======
'''
KLL Compiler
Keyboard Layout Langauge
'''

>>>>>>> 1a078b2b
# Copyright (C) 2014-2016 by Jacob Alexander
#
# This file is free software: you can redistribute it and/or modify
# it under the terms of the GNU General Public License as published by
# the Free Software Foundation, either version 3 of the License, or
# (at your option) any later version.
#
# This file is distributed in the hope that it will be useful,
# but WITHOUT ANY WARRANTY; without even the implied warranty of
# MERCHANTABILITY or FITNESS FOR A PARTICULAR PURPOSE.  See the
# GNU General Public License for more details.
#
# You should have received a copy of the GNU General Public License
# along with this file.  If not, see <http://www.gnu.org/licenses/>.

### Imports ###

import argparse
import importlib
import os
import sys

from re       import VERBOSE

from kll_lib.containers import *
from kll_lib.hid_dict   import *

from funcparserlib.lexer  import make_tokenizer, Token, LexerError
from funcparserlib.parser import (some, a, many, oneplus, finished, maybe, skip, NoParseError)



### Decorators ###

## Print Decorator Variables
ERROR = '\033[5;1;31mERROR\033[0m:'


## Python Text Formatting Fixer...
##  Because the creators of Python are averse to proper capitalization.
textFormatter_lookup = {
	"usage: "            : "Usage: ",
	"optional arguments" : "Optional Arguments",
}

def textFormatter_gettext( s ):
	return textFormatter_lookup.get( s, s )

argparse._ = textFormatter_gettext



### Argument Parsing ###

def checkFileExists( filename ):
	if not os.path.isfile( filename ):
		print ( "{0} {1} does not exist...".format( ERROR, filename ) )
		sys.exit( 1 )

def processCommandLineArgs():
	# Setup argument processor
	pArgs = argparse.ArgumentParser(
		usage="%(prog)s [options] <file1>...",
		description="Generates .h file state tables and pointer indices from KLL .kll files.",
		epilog="Example: {0} mykeyboard.kll -d colemak.kll -p hhkbpro2.kll -p symbols.kll".format( os.path.basename( sys.argv[0] ) ),
		formatter_class=argparse.RawTextHelpFormatter,
		add_help=False,
	)

	# Positional Arguments
	pArgs.add_argument( 'files', type=str, nargs='+',
		help=argparse.SUPPRESS ) # Suppressed help output, because Python output is verbosely ugly

	# Optional Arguments
	pArgs.add_argument( '-b', '--backend', type=str, default="kiibohd",
		help="Specify target backend for the KLL compiler.\n"
		"Default: kiibohd\n"
		"Options: kiibohd" )
	pArgs.add_argument( '-d', '--default', type=str, nargs='+',
		help="Specify .kll files to layer on top of the default map to create a combined map." )
	pArgs.add_argument( '-p', '--partial', type=str, nargs='+', action='append',
		help="Specify .kll files to generate partial map, multiple files per flag.\n"
		"Each -p defines another partial map.\n"
		"Base .kll files (that define the scan code maps) must be defined for each partial map." )
	pArgs.add_argument( '-t', '--templates', type=str, nargs='+',
		help="Specify template used to generate the keymap.\n"
		"Default: <backend specific>" )
	pArgs.add_argument( '-o', '--outputs', type=str, nargs='+',
		help="Specify output file. Writes to current working directory by default.\n"
		"Default: <backend specific>" )
	pArgs.add_argument( '-h', '--help', action="help",
		help="This message." )

	# Process Arguments
	args = pArgs.parse_args()

	# Parameters
	baseFiles = args.files
	defaultFiles = args.default
	partialFileSets = args.partial
	if defaultFiles is None:
		defaultFiles = []
	if partialFileSets is None:
		partialFileSets = [[]]

	# Check file existance
	for filename in baseFiles:
		checkFileExists( filename )

	for filename in defaultFiles:
		checkFileExists( filename )

	for partial in partialFileSets:
		for filename in partial:
			checkFileExists( filename )

	return (baseFiles, defaultFiles, partialFileSets, args.backend, args.templates, args.outputs)



### Tokenizer ###

def tokenize( string ):
	"""str -> Sequence(Token)"""

	# Basic Tokens Spec
	specs = [
		( 'Comment',          ( r' *#.*', ) ),
		( 'Space',            ( r'[ \t\r\n]+', ) ),
		( 'USBCode',          ( r'U(("[^"]+")|(0x[0-9a-fA-F]+)|([0-9]+))', ) ),
		( 'USBCodeStart',     ( r'U\[', ) ),
		( 'ConsCode',         ( r'CONS(("[^"]+")|(0x[0-9a-fA-F]+)|([0-9]+))', ) ),
		( 'ConsCodeStart',    ( r'CONS\[', ) ),
		( 'SysCode',          ( r'SYS(("[^"]+")|(0x[0-9a-fA-F]+)|([0-9]+))', ) ),
		( 'SysCodeStart',     ( r'SYS\[', ) ),
		( 'ScanCode',         ( r'S((0x[0-9a-fA-F]+)|([0-9]+))', ) ),
		( 'ScanCodeStart',    ( r'S\[', ) ),
		( 'Indicator',        ( r'I(("[^"]+")|(0x[0-9a-fA-F]+)|([0-9]+))', ) ),
		( 'IndicatorStart',   ( r'I\[', ) ),
		( 'Pixel',            ( r'P"[^"]+"', ) ),
		( 'PixelStart',       ( r'P\[', ) ),
		( 'PixelLayer',       ( r'PL"[^"]+"', ) ),
		( 'PixelLayerStart',  ( r'PL\[', ) ),
		( 'Animation',        ( r'A"[^"]+"', ) ),
		( 'AnimationStart',   ( r'A\[', ) ),
		( 'CodeBegin',        ( r'\[', ) ),
		( 'CodeEnd',          ( r'\]', ) ),
		( 'Position',         ( r'r?[xyz]:[0-9]+(.[0-9]+)?', ) ),
		( 'String',           ( r'"[^"]*"', ) ),
		( 'SequenceString',   ( r"'[^']*'", ) ),
<<<<<<< HEAD
		( 'PixelOperator',    ( r'(\+:|-:|>>|<<)', ) ),
		( 'Operator',         ( r'=>|<=|:\+|:-|::|:|=', ) ),
=======
		( 'Operator',         ( r'=>|:\+|:-|::|:|=', ) ),
		( 'Number',           ( r'(-[ \t]*)?((0x[0-9a-fA-F]+)|(0|([1-9][0-9]*)))', VERBOSE ) ),
>>>>>>> 1a078b2b
		( 'Comma',            ( r',', ) ),
		( 'Dash',             ( r'-', ) ),
		( 'Plus',             ( r'\+', ) ),
		( 'Parenthesis',      ( r'\(|\)', ) ),
		( 'None',             ( r'None', ) ),
<<<<<<< HEAD
		( 'Timing',           ( r'[0-9]+(.[0-9]+)?((s)|(ms)|(us))', ) ),
		( 'Number',           ( r'-?(0x[0-9a-fA-F]+)|(0|([1-9][0-9]*))', VERBOSE ) ),
=======
>>>>>>> 1a078b2b
		( 'Name',             ( r'[A-Za-z_][A-Za-z_0-9]*', ) ),
		( 'VariableContents', ( r'''[^"' ;:=>()]+''', ) ),
		( 'EndOfLine',        ( r';', ) ),
	]

	# Tokens to filter out of the token stream
	useless = ['Space', 'Comment']

	tokens = make_tokenizer( specs )
	return [x for x in tokens( string ) if x.type not in useless]



### Parsing ###

## Map Arrays
macros_map        = Macros()
variables_dict    = Variables()
capabilities_dict = Capabilities()


## Parsing Functions

<<<<<<< HEAD
class Make:
	def scanCode( token ):
		scanCode = int( token[1:], 0 )
		# Check size, to make sure it's valid
		# XXX Add better check that takes symbolic names into account (i.e. U"Latch5")
		#if scanCode > 0xFF:
		#	print ( "{0} ScanCode value {1} is larger than 255".format( ERROR, scanCode ) )
		#	raise
		return scanCode

	def hidCode( type, token ):
		# If first character is a U or I, strip
		if token[0] == "U" or token[0] == "I":
			token = token[1:]
		# CONS specifier
		elif 'CONS' in token:
			token = token[4:]
		# SYS specifier
		elif 'SYS' in token:
			token = token[3:]

		# If using string representation of USB Code, do lookup, case-insensitive
		if '"' in token:
			try:
				hidCode = kll_hid_lookup_dictionary[ type ][ token[1:-1].upper() ][1]
			except LookupError as err:
				print ( "{0} {1} is an invalid USB HID Code Lookup...".format( ERROR, err ) )
				raise
		else:
			# Already tokenized
			if type == 'USBCode' and token[0] == 'USB' or type == 'SysCode' and token[0] == 'SYS' or type == 'ConsCode' and token[0] == 'CONS':
				hidCode = token[1]
			# Convert
			else:
				hidCode = int( token, 0 )

		# Check size if a USB Code, to make sure it's valid
		# XXX Add better check that takes symbolic names into account (i.e. U"Latch5")
		#if type == 'USBCode' and hidCode > 0xFF:
		#	print ( "{0} USBCode value {1} is larger than 255".format( ERROR, hidCode ) )
		#	raise

		# Return a tuple, identifying which type it is
		if type == 'USBCode':
			return Make.usbCode_number( hidCode )
		elif type == 'ConsCode':
			return Make.consCode_number( hidCode )
		elif type == 'SysCode':
			return Make.sysCode_number( hidCode )
		elif type == 'IndCode':
			return Make.indCode_number( hidCode )

		print ( "{0} Unknown HID Specifier '{1}'".format( ERROR, type ) )
		raise

	def usbCode( token ):
		return Make.hidCode( 'USBCode', token )

	def consCode( token ):
		return Make.hidCode( 'ConsCode', token )

	def sysCode( token ):
		return Make.hidCode( 'SysCode', token )

	def indCode( token ):
		return Make.hidCode( 'IndCode', token )

	def animation( token ):
		# TODO
		print( token )
		return "NULL"

	def animationCapability( token ):
		# TODO
		print( token )
		return "DIS"

	def pixelCapability( token ):
		# TODO
		print( token )
		return "DAT"

	def pixel( token ):
		# TODO
		print( token )
		return "PNULL"

	def pixelLayer( token ):
		# TODO
		print( token )
		return "PLNULL"

	def pixelchans( token ):
		# Create dictionary list
		channel_widths = []
		for elem in token:
			channel_widths.append( {
				'chan'  : elem[0],
				'width' : elem[1],
			} )
		print(channel_widths)
		return channel_widths

	def pixelchan_elem( token ):
		channel_config = {
			'pixels' : token[0],
			'chans' : token[1],
		}
		return channel_config

	def pixelmods( token ):
		# TODO
		print( token )
		return "PMOD"

	def pixellayer( token ):
		# TODO
		print( token )
		return "PL"

	def position( token ):
		return token.split(':')

	def hidCode_number( type, token ):
		lookup = {
			'ConsCode' : 'CONS',
			'SysCode'  : 'SYS',
			'USBCode'  : 'USB',
			'IndCode'  : 'LED',
		}
		return ( lookup[ type ], token )

	def usbCode_number( token ):
		return Make.hidCode_number( 'USBCode', token )

	def consCode_number( token ):
		return Make.hidCode_number( 'ConsCode', token )

	def sysCode_number( token ):
		return Make.hidCode_number( 'SysCode', token )

	def indCode_number( token ):
		return Make.hidCode_number( 'IndCode', token )

	# Replace key-word with None specifier (which indicates a noneOut capability)
	def none( token ):
		return [[[('NONE', 0)]]]

	def seqString( token ):
		# Shifted Characters, and amount to move by to get non-shifted version
		# US ANSI
		shiftCharacters = (
			( "ABCDEFGHIJKLMNOPQRSTUVWXYZ", 0x20 ),
			( "+",       0x12 ),
			( "&(",      0x11 ),
			( "!#$%",    0x10 ),
			( "*",       0x0E ),
			( ")",       0x07 ),
			( '"',       0x05 ),
			( ":",       0x01 ),
			( "@",      -0x0E ),
			( "<>?",    -0x10 ),
			( "~",      -0x1E ),
			( "{}|",    -0x20 ),
			( "^",      -0x28 ),
			( "_",      -0x32 ),
		)

		listOfLists = []
		shiftKey = kll_hid_lookup_dictionary['USBCode']["SHIFT"]

		# Creates a list of USB codes from the string: sequence (list) of combos (lists)
		for char in token[1:-1]:
			processedChar = char

			# Whether or not to create a combo for this sequence with a shift
			shiftCombo = False

			# Depending on the ASCII character, convert to single character or Shift + character
			for pair in shiftCharacters:
				if char in pair[0]:
					shiftCombo = True
					processedChar = chr( ord( char ) + pair[1] )
					break

			# Do KLL HID Lookup on non-shifted character
			# NOTE: Case-insensitive, which is why the shift must be pre-computed
			usbCode = kll_hid_lookup_dictionary['USBCode'][ processedChar.upper() ]

			# Create Combo for this character, add shift key if shifted
			charCombo = []
			if shiftCombo:
				charCombo = [ [ shiftKey ] ]
			charCombo.append( [ usbCode ] )

			# Add to list of lists
			listOfLists.append( charCombo )

		return listOfLists

	def string( token ):
		return token[1:-1]

	def unseqString( token ):
		return token[1:-1]

	def number( token ):
		return int( token, 0 )

	def timing( token ):
		# Find ms, us, or s
		if 'ms' in token:
			unit = 'ms'
			num = token.split('m')[0]
			print (token.split('m'))
		elif 'us' in token:
			unit = 'us'
			num = token.split('u')[0]
		elif 's' in token:
			unit = 's'
			num = token.split('s')[0]
		else:
			print ( "{0} cannot find timing unit in token '{1}'".format( ERROR, token ) )
			return "NULL"

		print ( num, unit )
		ret = {
			'time' : float( num ),
			'unit' : unit,
		}
		return ret

	def specifierState( values ):
		# TODO
		print ( values )
		return "SPECSTATE"

	def specifierAnalog( value ):
		# TODO
		print( value )
		return "SPECANALOG"

	def specifierUnroll( value ):
		# TODO
		print( value )
		return [ value[0] ]

	# Range can go from high to low or low to high
	def scanCode_range( rangeVals ):
		start = rangeVals[0]
		end   = rangeVals[1]

		# Swap start, end if start is greater than end
		if start > end:
			start, end = end, start

		# Iterate from start to end, and generate the range
		return list( range( start, end + 1 ) )

	# Range can go from high to low or low to high
	# Warn on 0-9 for USBCodes (as this does not do what one would expect) TODO
	# Lookup USB HID tags and convert to a number
	def hidCode_range( type, rangeVals ):
		# Check if already integers
		if isinstance( rangeVals[0], int ):
			start = rangeVals[0]
		else:
			start = Make.hidCode( type, rangeVals[0] )[1]
=======
def make_scanCode( token ):
	scanCode = int( token[1:], 0 )
	# Check size, to make sure it's valid
	# XXX Add better check that takes symbolic names into account (i.e. U"Latch5")
	#if scanCode > 0xFF:
	#	print ( "{0} ScanCode value {1} is larger than 255".format( ERROR, scanCode ) )
	#	raise
	return scanCode

def make_hidCode( type, token ):
	# If first character is a U, strip
	if token[0] == "U":
		token = token[1:]
	# CONS specifier
	elif 'CONS' in token:
		token = token[4:]
	# SYS specifier
	elif 'SYS' in token:
		token = token[3:]

	# If using string representation of USB Code, do lookup, case-insensitive
	if '"' in token:
		try:
			hidCode = kll_hid_lookup_dictionary[ type ][ token[1:-1].upper() ][1]
		except LookupError as err:
			print ( "{0} {1} is an invalid USB HID Code Lookup...".format( ERROR, err ) )
			raise
	else:
		# Already tokenized
		if type == 'USBCode' and token[0] == 'USB' or type == 'SysCode' and token[0] == 'SYS' or type == 'ConsCode' and token[0] == 'CONS':
			hidCode = token[1]
		# Convert
		else:
			hidCode = int( token, 0 )

	# Check size if a USB Code, to make sure it's valid
	# XXX Add better check that takes symbolic names into account (i.e. U"Latch5")
	#if type == 'USBCode' and hidCode > 0xFF:
	#	print ( "{0} USBCode value {1} is larger than 255".format( ERROR, hidCode ) )
	#	raise

	# Return a tuple, identifying which type it is
	if type == 'USBCode':
		return make_usbCode_number( hidCode )
	elif type == 'ConsCode':
		return make_consCode_number( hidCode )
	elif type == 'SysCode':
		return make_sysCode_number( hidCode )

	print ( "{0} Unknown HID Specifier '{1}'".format( ERROR, type ) )
	raise

def make_usbCode( token ):
	return make_hidCode( 'USBCode', token )

def make_consCode( token ):
	return make_hidCode( 'ConsCode', token )

def make_sysCode( token ):
	return make_hidCode( 'SysCode', token )

def make_hidCode_number( type, token ):
	lookup = {
		'ConsCode' : 'CONS',
		'SysCode'  : 'SYS',
		'USBCode'  : 'USB',
	}
	return ( lookup[ type ], token )

def make_usbCode_number( token ):
	return make_hidCode_number( 'USBCode', token )

def make_consCode_number( token ):
	return make_hidCode_number( 'ConsCode', token )

def make_sysCode_number( token ):
	return make_hidCode_number( 'SysCode', token )

 # Replace key-word with None specifier (which indicates a noneOut capability)
def make_none( token ):
	return [[[('NONE', 0)]]]

def make_seqString( token ):
	# Shifted Characters, and amount to move by to get non-shifted version
	# US ANSI
	shiftCharacters = (
		( "ABCDEFGHIJKLMNOPQRSTUVWXYZ", 0x20 ),
		( "+",       0x12 ),
		( "&(",      0x11 ),
		( "!#$%",    0x10 ),
		( "*",       0x0E ),
		( ")",       0x07 ),
		( '"',       0x05 ),
		( ":",       0x01 ),
		( "@",      -0x0E ),
		( "<>?",    -0x10 ),
		( "~",      -0x1E ),
		( "{}|",    -0x20 ),
		( "^",      -0x28 ),
		( "_",      -0x32 ),
	)

	listOfLists = []
	shiftKey = kll_hid_lookup_dictionary['USBCode']["SHIFT"]

	# Creates a list of USB codes from the string: sequence (list) of combos (lists)
	for char in token[1:-1]:
		processedChar = char

		# Whether or not to create a combo for this sequence with a shift
		shiftCombo = False

		# Depending on the ASCII character, convert to single character or Shift + character
		for pair in shiftCharacters:
			if char in pair[0]:
				shiftCombo = True
				processedChar = chr( ord( char ) + pair[1] )
				break

		# Do KLL HID Lookup on non-shifted character
		# NOTE: Case-insensitive, which is why the shift must be pre-computed
		usbCode = kll_hid_lookup_dictionary['USBCode'][ processedChar.upper() ]

		# Create Combo for this character, add shift key if shifted
		charCombo = []
		if shiftCombo:
			charCombo = [ [ shiftKey ] ]
		charCombo.append( [ usbCode ] )

		# Add to list of lists
		listOfLists.append( charCombo )

	return listOfLists

def make_string( token ):
	return token[1:-1]

def make_unseqString( token ):
	return token[1:-1]

def make_number( token ):
	return int( token, 0 )

# Range can go from high to low or low to high
def make_scanCode_range( rangeVals ):
	start = rangeVals[0]
	end   = rangeVals[1]

	# Swap start, end if start is greater than end
	if start > end:
		start, end = end, start
>>>>>>> 1a078b2b

		if isinstance( rangeVals[1], int ):
			end = rangeVals[1]
		else:
			end = Make.hidCode( type, rangeVals[1] )[1]

<<<<<<< HEAD
		# Swap start, end if start is greater than end
		if start > end:
			start, end = end, start
=======
# Range can go from high to low or low to high
# Warn on 0-9 for USBCodes (as this does not do what one would expect) TODO
# Lookup USB HID tags and convert to a number
def make_hidCode_range( type, rangeVals ):
	# Check if already integers
	if isinstance( rangeVals[0], int ):
		start = rangeVals[0]
	else:
		start = make_hidCode( type, rangeVals[0] )[1]
>>>>>>> 1a078b2b

		# Iterate from start to end, and generate the range
		listRange = list( range( start, end + 1 ) )

		# Convert each item in the list to a tuple
		for item in range( len( listRange ) ):
			listRange[ item ] = Make.hidCode_number( type, listRange[ item ] )
		return listRange

	def usbCode_range( rangeVals ):
		return Make.hidCode_range( 'USBCode', rangeVals )

	def sysCode_range( rangeVals ):
		return Make.hidCode_range( 'SysCode', rangeVals )

	def consCode_range( rangeVals ):
		return Make.hidCode_range( 'ConsCode', rangeVals )

	def indCode_range( rangeVals ):
		return Make.hidCode_range( 'IndCode', rangeVals )

	def range( rangeVals ):
		# TODO
		print (rangeVals)
		return ""


## Base Rules

const       = lambda x: lambda _: x
unarg       = lambda f: lambda x: f(*x)
flatten     = lambda list: sum( list, [] )

tokenValue  = lambda x: x.value
tokenType   = lambda t: some( lambda x: x.type == t ) >> tokenValue
operator    = lambda s: a( Token( 'Operator', s ) ) >> tokenValue
parenthesis = lambda s: a( Token( 'Parenthesis', s ) ) >> tokenValue
bracket     = lambda s: a( Token( 'Bracket', s ) ) >> tokenValue
eol         = a( Token( 'EndOfLine', ';' ) )

def listElem( item ):
	return [ item ]

def listToTuple( items ):
	return tuple( items )

# Flatten only the top layer (list of lists of ...)
def oneLayerFlatten( items ):
	mainList = []
	for sublist in items:
		for item in sublist:
			mainList.append( item )

	return mainList

<<<<<<< HEAD
# Capability arguments may need to be expanded (e.g. 1 16 bit argument needs to be 2 8 bit arguments for the state machine)
=======
>>>>>>> 1a078b2b
def capArgExpander( items ):
	'''
	Capability arguments may need to be expanded
	(e.g. 1 16 bit argument needs to be 2 8 bit arguments for the state machine)

	If the number is negative, determine width of the final value, mask to max, subtract,
	then convert to multiple bytes
	'''
	newArgs = []
	# For each defined argument in the capability definition
	for arg in range( 0, len( capabilities_dict[ items[0] ][1] ) ):
		argLen = capabilities_dict[ items[0] ][1][ arg ][1]
		num = items[1][ arg ]

		# Set last bit if value is negative
		if num < 0:
			max_val = 2 ** (argLen * 8)
			num += max_val

		# XXX Yes, little endian from how the uC structs work
		byteForm = num.to_bytes( argLen, byteorder='little' )

		# For each sub-argument, split into byte-sized chunks
		for byte in range( 0, argLen ):
			newArgs.append( byteForm[ byte ] )

	return tuple( [ items[0], tuple( newArgs ) ] )

# Expand ranges of values in the 3rd dimension of the list, to a list of 2nd lists
# i.e. [ sequence, [ combo, [ range ] ] ] --> [ [ sequence, [ combo ] ], <option 2>, <option 3> ]
def optionExpansion( sequences ):
	expandedSequences = []

	# Total number of combinations of the sequence of combos that needs to be generated
	totalCombinations = 1

	# List of leaf lists, with number of leaves
	maxLeafList = []

	# Traverse to the leaf nodes, and count the items in each leaf list
	for sequence in sequences:
		for combo in sequence:
			rangeLen = len( combo )
			totalCombinations *= rangeLen
			maxLeafList.append( rangeLen )

	# Counter list to keep track of which combination is being generated
	curLeafList = [0] * len( maxLeafList )

	# Generate a list of permuations of the sequence of combos
	for count in range( 0, totalCombinations ):
		expandedSequences.append( [] ) # Prepare list for adding the new combination
		position = 0

		# Traverse sequence of combos to generate permuation
		for sequence in sequences:
			expandedSequences[ -1 ].append( [] )
			for combo in sequence:
				expandedSequences[ -1 ][ -1 ].append( combo[ curLeafList[ position ] ] )
				position += 1

		# Increment combination tracker
		for leaf in range( 0, len( curLeafList ) ):
			curLeafList[ leaf ] += 1

			# Reset this position, increment next position (if it exists), then stop
			if curLeafList[ leaf ] >= maxLeafList[ leaf ]:
				curLeafList[ leaf ] = 0
				if leaf + 1 < len( curLeafList ):
					curLeafList[ leaf + 1 ] += 1

	return expandedSequences


# Converts USB Codes into Capabilities
# These are tuples (<type>, <integer>)
def hidCodeToCapability( items ):
	# Items already converted to variants using optionExpansion
	for variant in range( 0, len( items ) ):
		# Sequence of Combos
		for sequence in range( 0, len( items[ variant ] ) ):
			for combo in range( 0, len( items[ variant ][ sequence ] ) ):
				if items[ variant ][ sequence ][ combo ][0] in backend.requiredCapabilities.keys():
					try:
						# Use backend capability name and a single argument
						items[ variant ][ sequence ][ combo ] = tuple(
							[ backend.capabilityLookup( items[ variant ][ sequence ][ combo ][0] ),
							tuple( [ hid_lookup_dictionary[ items[ variant ][ sequence ][ combo ] ] ] ) ]
						)
					except KeyError:
						print ( "{0} {1} is an invalid HID lookup value".format( ERROR, items[ variant ][ sequence ][ combo ] ) )
						sys.exit( 1 )
	return items


# Convert tuple of tuples to list of lists
def listit( t ):
	return list( map( listit, t ) ) if isinstance( t, ( list, tuple ) ) else t

# Convert list of lists to tuple of tuples
def tupleit( t ):
	return tuple( map( tupleit, t ) ) if isinstance( t, ( tuple, list ) ) else t


## Evaluation Rules
<<<<<<< HEAD
=======

def eval_scanCode( triggers, operator, results ):
	# Convert to lists of lists of lists to tuples of tuples of tuples
	# Tuples are non-mutable, and can be used has index items
	triggers = tuple( tuple( tuple( sequence ) for sequence in variant ) for variant in triggers )
	results  = tuple( tuple( tuple( sequence ) for sequence in variant ) for variant in results )

	# Lookup interconnect id (Current file scope)
	# Default to 0 if not specified
	if 'ConnectId' not in variables_dict.overallVariables.keys():
		id_num = 0
	else:
		id_num = int( variables_dict.overallVariables['ConnectId'] )

	# Iterate over all combinations of triggers and results
	for sequence in triggers:
		# Convert tuple of tuples to list of lists so each element can be modified
		trigger = listit( sequence )

		# Create ScanCode entries for trigger
		for seq_index, combo in enumerate( sequence ):
			for com_index, scancode in enumerate( combo ):
				trigger[ seq_index ][ com_index ] = macros_map.scanCodeStore.append( ScanCode( scancode, id_num ) )

		# Convert back to a tuple of tuples
		trigger = tupleit( trigger )

		for result in results:
			# Append Case
			if operator == ":+":
				macros_map.appendScanCode( trigger, result )

			# Remove Case
			elif operator == ":-":
				macros_map.removeScanCode( trigger, result )

			# Replace Case
			# Soft Replace Case is the same for Scan Codes
			elif operator == ":" or operator == "::":
				macros_map.replaceScanCode( trigger, result )

def eval_usbCode( triggers, operator, results ):
	# Convert to lists of lists of lists to tuples of tuples of tuples
	# Tuples are non-mutable, and can be used has index items
	triggers = tuple( tuple( tuple( sequence ) for sequence in variant ) for variant in triggers )
	results  = tuple( tuple( tuple( sequence ) for sequence in variant ) for variant in results )

	# Iterate over all combinations of triggers and results
	for trigger in triggers:
		scanCodes = macros_map.lookupUSBCodes( trigger )
		for scanCode in scanCodes:
			for result in results:
				# Soft Replace needs additional checking to see if replacement is necessary
				if operator == "::" and not macros_map.softReplaceCheck( scanCode ):
					continue

				# Cache assignment until file finishes processing
				macros_map.cacheAssignment( operator, scanCode, result )

def eval_variable( name, content ):
	# Content might be a concatenation of multiple data types, convert everything into a single string
	assigned_content = ""
	for item in content:
		assigned_content += str( item )
>>>>>>> 1a078b2b

class Eval:
	def scanCode( triggers, operator, results ):
		print ( triggers, operator, results )
		# Convert to lists of lists of lists to tuples of tuples of tuples
		# Tuples are non-mutable, and can be used has index items
		triggers = tuple( tuple( tuple( sequence ) for sequence in variant ) for variant in triggers )
		results  = tuple( tuple( tuple( sequence ) for sequence in variant ) for variant in results )

		# Lookup interconnect id (Current file scope)
		# Default to 0 if not specified
		if 'ConnectId' not in variables_dict.overallVariables.keys():
			id_num = 0
		else:
			id_num = int( variables_dict.overallVariables['ConnectId'] )

<<<<<<< HEAD
		# Iterate over all combinations of triggers and results
		for sequence in triggers:
			# Convert tuple of tuples to list of lists so each element can be modified
			trigger = listit( sequence )
=======
## Sub Rules
>>>>>>> 1a078b2b

			# Create ScanCode entries for trigger
			for seq_index, combo in enumerate( sequence ):
				for com_index, scancode in enumerate( combo ):
					trigger[ seq_index ][ com_index ] = macros_map.scanCodeStore.append( ScanCode( scancode, id_num ) )

<<<<<<< HEAD
			# Convert back to a tuple of tuples
			trigger = tupleit( trigger )

			for result in results:
				# Append Case
				if operator == ":+":
					macros_map.appendScanCode( trigger, result )

				# Remove Case
				elif operator == ":-":
					macros_map.removeScanCode( trigger, result )

				# Replace Case
				# Soft Replace Case is the same for Scan Codes
				elif operator == ":" or operator == "::":
					macros_map.replaceScanCode( trigger, result )

	def usbCode( triggers, operator, results ):
		# TODO
		return
		# Convert to lists of lists of lists to tuples of tuples of tuples
		# Tuples are non-mutable, and can be used has index items
		triggers = tuple( tuple( tuple( sequence ) for sequence in variant ) for variant in triggers )
		results  = tuple( tuple( tuple( sequence ) for sequence in variant ) for variant in results )

		# Iterate over all combinations of triggers and results
		for trigger in triggers:
			scanCodes = macros_map.lookupUSBCodes( trigger )
			for scanCode in scanCodes:
				for result in results:
					# Soft Replace needs additional checking to see if replacement is necessary
					if operator == "::" and not macros_map.softReplaceCheck( scanCode ):
						continue

					# Cache assignment until file finishes processing
					macros_map.cacheAssignment( operator, scanCode, result )

	def variable( name, content ):
		# Content might be a concatenation of multiple data types, convert everything into a single string
		assigned_content = ""
		for item in content:
			assigned_content += str( item )

		variables_dict.assignVariable( name, assigned_content )

	def capability( name, function, args ):
		capabilities_dict[ name ] = [ function, args ]

	def define( name, cdefine_name ):
		variables_dict.defines[ name ] = cdefine_name

	def scanCodePosition( scanCode, positions ):
		print (scanCode)
		# Re-organize position lists into a dictionary first
		pos_dict = dict()
		for pos in positions:
			pos_dict[ pos[0] ] = pos[1]
		print (pos_dict)

		# TODO Create datastructure for positions

	def pixelPosition( pixel, position ):
		# TODO
		print (pixel, position)

	def pixelChannels( channel, scanCode ):
		# TODO
		print (channel, scanCode )

	def animation( animation, modifiers ):
		# TODO
		print( animation, modifiers )

	def animationFrame( animation, frame, modifiers ):
		# TODO
		print( frame, modifiers )

	def animationTrigger( animation, operator, results ):
		# TODO
		print ( animation, operator, results )

	def animationTriggerFrame( animation, frame, operator, results ):
		# TODO
		print ( animation, frame, operator, results )

	def array( name, index, content ):
		# TODO
		print (name, index, content)

class Map:
	scanCode              = unarg( Eval.scanCode )
	usbCode               = unarg( Eval.usbCode )
	animationTrigger      = unarg( Eval.animationTrigger )
	animationTriggerFrame = unarg( Eval.animationTriggerFrame )

class Set:
	animation        = unarg( Eval.animation )
	animationFrame   = unarg( Eval.animationFrame )
	array            = unarg( Eval.array )
	capability       = unarg( Eval.capability )
	define           = unarg( Eval.define )
	pixelChannels    = unarg( Eval.pixelChannels )
	pixelPosition    = unarg( Eval.pixelPosition )
	scanCodePosition = unarg( Eval.scanCodePosition )
	variable         = unarg( Eval.variable )


## Sub Rules

usbCode       = tokenType('USBCode') >> Make.usbCode
scanCode      = tokenType('ScanCode') >> Make.scanCode
consCode      = tokenType('ConsCode') >> Make.consCode
sysCode       = tokenType('SysCode') >> Make.sysCode
indCode       = tokenType('Indicator') >> Make.indCode
animation     = tokenType('Animation') >> Make.animation
pixel         = tokenType('Pixel') >> Make.pixel
pixelLayer    = tokenType('PixelLayer') >> Make.pixelLayer
none          = tokenType('None') >> Make.none
position      = tokenType('Position') >> Make.position
name          = tokenType('Name')
number        = tokenType('Number') >> Make.number
timing        = tokenType('Timing') >> Make.timing
comma         = tokenType('Comma')
dash          = tokenType('Dash')
plus          = tokenType('Plus')
content       = tokenType('VariableContents')
string        = tokenType('String') >> Make.string
unString      = tokenType('String') # When the double quotes are still needed for internal processing
seqString     = tokenType('SequenceString') >> Make.seqString
unseqString   = tokenType('SequenceString') >> Make.unseqString # For use with variables
pixelOperator = tokenType('PixelOperator')

# Code variants
code_begin = tokenType('CodeBegin')
code_end   = tokenType('CodeEnd')

# Specifier
specifier_state  = ( name + skip( operator(':') ) + timing ) | ( name + skip( operator(':') ) + timing ) | timing | name >> Make.specifierState
specifier_analog = number >> Make.specifierAnalog
specifier_list   = skip( parenthesis('(') ) + many( ( specifier_state | specifier_analog ) + skip( maybe( comma ) ) ) + skip( parenthesis(')') )

=======
# Code variants
code_end = tokenType('CodeEnd')

>>>>>>> 1a078b2b
# Scan Codes
scanCode_start     = tokenType('ScanCodeStart')
scanCode_range     = number + skip( dash ) + number >> Make.scanCode_range
scanCode_listElem  = number >> listElem
scanCode_specifier = ( scanCode_range | scanCode_listElem ) + maybe( specifier_list ) >> Make.specifierUnroll >> flatten
scanCode_innerList = many( scanCode_specifier + skip( maybe( comma ) ) ) >> flatten
scanCode_expanded  = skip( scanCode_start ) + scanCode_innerList + skip( code_end )
scanCode_elem      = scanCode + maybe( specifier_list ) >> Make.specifierUnroll >> listElem
scanCode_combo     = oneplus( ( scanCode_expanded | scanCode_elem ) + skip( maybe( plus ) ) )
scanCode_sequence  = oneplus( scanCode_combo + skip( maybe( comma ) ) )

<<<<<<< HEAD
=======
# USB Codes
usbCode_start       = tokenType('USBCodeStart')
usbCode_number      = number >> make_usbCode_number
usbCode_range       = ( usbCode_number | unString ) + skip( dash ) + ( number | unString ) >> make_usbCode_range
usbCode_listElemTag = unString >> make_usbCode
usbCode_listElem    = ( usbCode_number | usbCode_listElemTag ) >> listElem
usbCode_innerList   = oneplus( ( usbCode_range | usbCode_listElem ) + skip( maybe( comma ) ) ) >> flatten
usbCode_expanded    = skip( usbCode_start ) + usbCode_innerList + skip( code_end )
usbCode_elem        = usbCode >> listElem
usbCode_combo       = oneplus( ( usbCode_expanded | usbCode_elem ) + skip( maybe( plus ) ) ) >> listElem
usbCode_sequence    = oneplus( ( usbCode_combo | seqString ) + skip( maybe( comma ) ) ) >> oneLayerFlatten

>>>>>>> 1a078b2b
# Cons Codes
consCode_start       = tokenType('ConsCodeStart')
consCode_number      = number >> Make.consCode_number
consCode_range       = ( consCode_number | unString ) + skip( dash ) + ( number | unString ) >> Make.consCode_range
consCode_listElemTag = unString >> Make.consCode
consCode_listElem    = ( consCode_number | consCode_listElemTag ) >> listElem
consCode_specifier   = ( consCode_range | consCode_listElem ) + maybe( specifier_list ) >> Make.specifierUnroll >> flatten
consCode_innerList   = oneplus( consCode_specifier + skip( maybe( comma ) ) ) >> flatten
consCode_expanded    = skip( consCode_start ) + consCode_innerList + skip( code_end )
consCode_elem        = consCode + maybe( specifier_list ) >> Make.specifierUnroll >> listElem

# Sys Codes
sysCode_start       = tokenType('SysCodeStart')
sysCode_number      = number >> Make.sysCode_number
sysCode_range       = ( sysCode_number | unString ) + skip( dash ) + ( number | unString ) >> Make.sysCode_range
sysCode_listElemTag = unString >> Make.sysCode
sysCode_listElem    = ( sysCode_number | sysCode_listElemTag ) >> listElem
sysCode_specifier   = ( sysCode_range | sysCode_listElem ) + maybe( specifier_list ) >> Make.specifierUnroll >> flatten
sysCode_innerList   = oneplus( sysCode_specifier + skip( maybe( comma ) ) ) >> flatten
sysCode_expanded    = skip( sysCode_start ) + sysCode_innerList + skip( code_end )
sysCode_elem        = sysCode + maybe( specifier_list ) >> Make.specifierUnroll >> listElem

# Indicator Codes
indCode_start       = tokenType('IndicatorStart')
indCode_number      = number >> Make.indCode_number
indCode_range       = ( indCode_number | unString ) + skip( dash ) + ( number | unString ) >> Make.indCode_range
indCode_listElemTag = unString >> Make.indCode
indCode_listElem    = ( indCode_number | indCode_listElemTag ) >> listElem
indCode_specifier   = ( indCode_range | indCode_listElem ) + maybe( specifier_list ) >> Make.specifierUnroll >> flatten
indCode_innerList   = oneplus( indCode_specifier + skip( maybe( comma ) ) ) >> flatten
indCode_expanded    = skip( indCode_start ) + indCode_innerList + skip( code_end )
indCode_elem        = indCode + maybe( specifier_list ) >> Make.specifierUnroll >> listElem

# USB Codes
usbCode_start       = tokenType('USBCodeStart')
usbCode_number      = number >> Make.usbCode_number
usbCode_range       = ( usbCode_number | unString ) + skip( dash ) + ( number | unString ) >> Make.usbCode_range
usbCode_listElemTag = unString >> Make.usbCode
usbCode_listElem    = ( usbCode_number | usbCode_listElemTag ) >> listElem
usbCode_specifier   = ( usbCode_range | usbCode_listElem ) + maybe( specifier_list ) >> Make.specifierUnroll >> flatten
usbCode_innerList   = oneplus( usbCode_specifier + skip( maybe( comma ) ) ) >> flatten
usbCode_expanded    = skip( usbCode_start ) + usbCode_innerList + skip( code_end )
usbCode_elem        = usbCode + maybe( specifier_list ) >> Make.specifierUnroll >> listElem

# HID Codes
hidCode_elem        = usbCode_expanded | usbCode_elem | sysCode_expanded | sysCode_elem | consCode_expanded | consCode_elem | indCode_expanded | indCode_elem

<<<<<<< HEAD
usbCode_combo       = oneplus( hidCode_elem + skip( maybe( plus ) ) ) >> listElem
usbCode_sequence    = oneplus( ( usbCode_combo | seqString ) + skip( maybe( comma ) ) ) >> oneLayerFlatten

# Pixels
pixel_start       = tokenType('PixelStart')
pixel_number      = number
pixel_range       = ( pixel_number ) + skip( dash ) + ( number ) >> Make.range
pixel_listElem    = pixel_number >> listElem
pixel_innerList   = many( ( pixel_range | pixel_listElem ) + skip( maybe( comma ) ) )
pixel_expanded    = skip( pixel_start ) + pixel_innerList + skip( code_end )
pixel_elem        = pixel >> listElem

# Pixel Layer
pixellayer_start    = tokenType('PixelLayerStart')
pixellayer_number   = number
pixellayer_expanded = skip( pixellayer_start ) + pixellayer_number + skip( code_end )
pixellayer_elem     = pixelLayer >> listElem

# Pixel Channels
pixelchan_chans = many( number + skip( operator(':') ) + number + skip( maybe( comma ) ) ) >> Make.pixelchans
pixelchan_elem  = ( pixel_expanded | pixel_elem ) + skip( parenthesis('(') ) + pixelchan_chans + skip( parenthesis(')') ) >> Make.pixelchan_elem

# Pixel Mods
pixelmod_mods  = many( maybe( pixelOperator | plus | dash ) + number + skip( maybe( comma ) ) ) >> Make.pixelmods
pixelmod_layer = ( pixellayer_expanded | pixellayer_elem ) >> Make.pixellayer
pixelmod_elem  = ( pixel_expanded | pixel_elem | pixelmod_layer ) + skip( parenthesis('(') ) + pixelmod_mods + skip( parenthesis(')') )

# Pixel Capability
pixel_capability = pixelmod_elem >> Make.pixelCapability

# Animations
animation_start       = tokenType('AnimationStart')
animation_name        = name
animation_frame_range = ( number ) + skip( dash ) + ( number ) >> Make.range
animation_name_frame  = many( ( number | animation_frame_range ) + skip( maybe( comma ) ) )
animation_def         = skip( animation_start ) + animation_name + skip( code_end )
animation_expanded    = skip( animation_start ) + animation_name + skip( comma ) + animation_name_frame + skip( code_end )
animation_elem        = animation >> listElem

# Animation Modifier
animation_modifier = many( ( name | number ) + maybe( skip( operator(':') ) + number ) + skip( maybe( comma ) ) )

# Animation Capability
animation_capability = ( animation_def | animation_elem ) + maybe( skip( parenthesis('(') + animation_modifier + skip( parenthesis(')') ) ) ) >> Make.animationCapability

=======
# HID Codes
hidCode_elem        = usbCode_expanded | usbCode_elem | sysCode_expanded | sysCode_elem | consCode_expanded | consCode_elem

>>>>>>> 1a078b2b
# Capabilities
capFunc_arguments = many( number + skip( maybe( comma ) ) ) >> listToTuple
capFunc_elem      = name + skip( parenthesis('(') ) + capFunc_arguments + skip( parenthesis(')') ) >> capArgExpander >> listElem
capFunc_combo     = oneplus( ( hidCode_elem | capFunc_elem | animation_capability | pixel_capability ) + skip( maybe( plus ) ) ) >> listElem
capFunc_sequence  = oneplus( ( capFunc_combo | seqString ) + skip( maybe( comma ) ) ) >> oneLayerFlatten

# Trigger / Result Codes
triggerCode_outerList    = scanCode_sequence >> optionExpansion
triggerUSBCode_outerList = usbCode_sequence >> optionExpansion >> hidCodeToCapability
resultCode_outerList     = ( ( capFunc_sequence >> optionExpansion ) | none ) >> hidCodeToCapability

# Positions
position_list = oneplus( position + skip( maybe( comma ) ) )


## Main Rules

#| Assignment
#| <variable> = <variable contents>;
variable_contents   = name | content | string | number | comma | dash | unseqString
variable_expression = name + skip( operator('=') ) + oneplus( variable_contents ) + skip( eol ) >> Set.variable

#| Array Assignment
#| <variable>[]        = <space> <separated> <list>;
#| <variable>[<index>] = <index element>;
array_expression = name + skip( code_begin ) + maybe( number ) + skip( code_end ) + skip( operator('=') ) + oneplus( variable_contents ) + skip( eol ) >> Set.array

#| Name Association
#| <capability name> => <c function>;
capability_arguments  = name + skip( operator(':') ) + number + skip( maybe( comma ) )
capability_expression = name + skip( operator('=>') ) + name + skip( parenthesis('(') ) + many( capability_arguments ) + skip( parenthesis(')') ) + skip( eol ) >> Set.capability

#| Name Association
#| <define name> => <c define>;
define_expression = name + skip( operator('=>') ) + name + skip( eol ) >> Set.define

#| Data Association
#| <animation>       <= <modifiers>;
#| <animation frame> <= <modifiers>;
animation_expression      = ( animation_elem | animation_def ) + skip( operator('<=') ) + animation_modifier + skip( eol ) >> Set.animation
animationFrame_expression = animation_expanded + skip( operator('<=') ) + many( pixelmod_elem + skip( maybe( comma ) ) ) + skip( eol ) >> Set.animationFrame

#| Data Association
#| <pixel> <= <position>;
pixelPosition_expression = ( pixel_expanded | pixel_elem ) + skip( operator('<=') ) + position_list + skip( eol ) >> Set.pixelPosition

#| Data Association
#| <pixel chan> <= <scanCode>;
pixelChan_expression = pixelchan_elem + skip( operator(':') ) + ( scanCode_expanded | scanCode_elem | none ) + skip( eol ) >> Set.pixelChannels

#| Data Association
#| <scancode> <= <position>;
scanCodePosition_expression = triggerCode_outerList + skip( operator('<=') ) + position_list + skip( eol ) >> Set.scanCodePosition

#| Mapping
#| <trigger> : <result>;
operatorTriggerResult    = operator(':') | operator(':+') | operator(':-') | operator('::')
scanCode_expression      = triggerCode_outerList + operatorTriggerResult + resultCode_outerList + skip( eol ) >> Map.scanCode
usbCode_expression       = triggerUSBCode_outerList + operatorTriggerResult + resultCode_outerList + skip( eol ) >> Map.usbCode
animation_trigger        = ( animation_elem | animation_def ) + operatorTriggerResult + resultCode_outerList + skip( eol ) >> Map.animationTrigger
animation_triggerFrame   = animation_expanded + operatorTriggerResult + resultCode_outerList + skip( eol ) >> Map.animationTriggerFrame

def parse( tokenSequence ):
	"""Sequence(Token) -> object"""

	# Top-level Parser
	expression = (
		scanCode_expression |
		scanCodePosition_expression |
		usbCode_expression |
		animation_trigger |
		animation_triggerFrame |
		pixelPosition_expression |
		pixelChan_expression |
		animation_expression |
		animationFrame_expression |
		array_expression |
		variable_expression |
		capability_expression |
		define_expression
	)

	kll_text = many( expression )
	kll_file = maybe( kll_text ) + skip( finished )

	return kll_file.parse( tokenSequence )



def processKLLFile( filename ):
	with open( filename, encoding='utf-8' ) as file:
		data = file.read()
		try:
			tokenSequence = tokenize( data )
		except LexerError as err:
			print ( "{0} Tokenization error in '{1}' - {2}".format( ERROR, filename, err ) )
			sys.exit( 1 )
		#print ( pformat( tokenSequence ) ) # Display tokenization
		try:
			tree = parse( tokenSequence )
		except (NoParseError, KeyError) as err:
			print ( "{0} Parsing error in '{1}' - {2}".format( ERROR, filename, err ) )
			sys.exit( 1 )


### Misc Utility Functions ###

def gitRevision( kllPath ):
	import subprocess

	# Change the path to where kll.py is
	origPath = os.getcwd()
	os.chdir( kllPath )

	# Just in case git can't be found
	try:
		# Get hash of the latest git commit
		revision = subprocess.check_output( ['git', 'rev-parse', 'HEAD'] ).decode()[:-1]

		# Get list of files that have changed since the commit
		changed = subprocess.check_output( ['git', 'diff-index', '--name-only', 'HEAD', '--'] ).decode().splitlines()
	except:
		revision = "<no git>"
		changed = []

	# Change back to the old working directory
	os.chdir( origPath )

	return revision, changed


### Main Entry Point ###

if __name__ == '__main__':
	(baseFiles, defaultFiles, partialFileSets, backend_name, templates, outputs) = processCommandLineArgs()

	# Look up git information on the compiler
	gitRev, gitChanges = gitRevision( os.path.dirname( os.path.realpath( __file__ ) ) )

	# Load backend module
	global backend
	backend_import = importlib.import_module( "backends.{0}".format( backend_name ) )
	backend = backend_import.Backend( templates )

	# Process base layout files
	for filename in baseFiles:
		variables_dict.setCurrentFile( filename )
		processKLLFile( filename )
	macros_map.completeBaseLayout() # Indicates to macros_map that the base layout is complete
	variables_dict.baseLayoutFinished()

	# Default combined layer
	for filename in defaultFiles:
		variables_dict.setCurrentFile( filename )
		processKLLFile( filename )
		# Apply assignment cache, see 5.1.2 USB Codes for why this is necessary
		macros_map.replayCachedAssignments()

	# Iterate through additional layers
	for partial in partialFileSets:
		# Increment layer for each -p option
		macros_map.addLayer()
		variables_dict.incrementLayer() # DefaultLayer is layer 0

		# Iterate and process each of the file in the layer
		for filename in partial:
			variables_dict.setCurrentFile( filename )
			processKLLFile( filename )
			# Apply assignment cache, see 5.1.2 USB Codes for why this is necessary
			macros_map.replayCachedAssignments()
		# Remove un-marked keys to complete the partial layer
		macros_map.removeUnmarked()

	# Do macro correlation and transformation
	macros_map.generate()

	# Process needed templating variables using backend
	backend.process(
		capabilities_dict,
		macros_map,
		variables_dict,
		gitRev,
		gitChanges
	)

	# Generate output file using template and backend
	backend.generate( outputs )

	# Successful Execution
	sys.exit( 0 )
<|MERGE_RESOLUTION|>--- conflicted
+++ resolved
@@ -1,15 +1,9 @@
 #!/usr/bin/env python3
-<<<<<<< HEAD
-# KLL Compiler
-# Keyboard Layout Langauge
-#
-=======
 '''
 KLL Compiler
 Keyboard Layout Langauge
 '''
 
->>>>>>> 1a078b2b
 # Copyright (C) 2014-2016 by Jacob Alexander
 #
 # This file is free software: you can redistribute it and/or modify
@@ -87,7 +81,7 @@
 	pArgs.add_argument( '-b', '--backend', type=str, default="kiibohd",
 		help="Specify target backend for the KLL compiler.\n"
 		"Default: kiibohd\n"
-		"Options: kiibohd" )
+		"Options: kiibohd, json" )
 	pArgs.add_argument( '-d', '--default', type=str, nargs='+',
 		help="Specify .kll files to layer on top of the default map to create a combined map." )
 	pArgs.add_argument( '-p', '--partial', type=str, nargs='+', action='append',
@@ -145,38 +139,20 @@
 		( 'ConsCodeStart',    ( r'CONS\[', ) ),
 		( 'SysCode',          ( r'SYS(("[^"]+")|(0x[0-9a-fA-F]+)|([0-9]+))', ) ),
 		( 'SysCodeStart',     ( r'SYS\[', ) ),
+		( 'LedCode',          ( r'LED(("[^"]+")|(0x[0-9a-fA-F]+)|([0-9]+))', ) ),
+		( 'LedCodeStart',     ( r'LED\[', ) ),
 		( 'ScanCode',         ( r'S((0x[0-9a-fA-F]+)|([0-9]+))', ) ),
 		( 'ScanCodeStart',    ( r'S\[', ) ),
-		( 'Indicator',        ( r'I(("[^"]+")|(0x[0-9a-fA-F]+)|([0-9]+))', ) ),
-		( 'IndicatorStart',   ( r'I\[', ) ),
-		( 'Pixel',            ( r'P"[^"]+"', ) ),
-		( 'PixelStart',       ( r'P\[', ) ),
-		( 'PixelLayer',       ( r'PL"[^"]+"', ) ),
-		( 'PixelLayerStart',  ( r'PL\[', ) ),
-		( 'Animation',        ( r'A"[^"]+"', ) ),
-		( 'AnimationStart',   ( r'A\[', ) ),
-		( 'CodeBegin',        ( r'\[', ) ),
 		( 'CodeEnd',          ( r'\]', ) ),
-		( 'Position',         ( r'r?[xyz]:[0-9]+(.[0-9]+)?', ) ),
 		( 'String',           ( r'"[^"]*"', ) ),
 		( 'SequenceString',   ( r"'[^']*'", ) ),
-<<<<<<< HEAD
-		( 'PixelOperator',    ( r'(\+:|-:|>>|<<)', ) ),
-		( 'Operator',         ( r'=>|<=|:\+|:-|::|:|=', ) ),
-=======
 		( 'Operator',         ( r'=>|:\+|:-|::|:|=', ) ),
 		( 'Number',           ( r'(-[ \t]*)?((0x[0-9a-fA-F]+)|(0|([1-9][0-9]*)))', VERBOSE ) ),
->>>>>>> 1a078b2b
 		( 'Comma',            ( r',', ) ),
 		( 'Dash',             ( r'-', ) ),
 		( 'Plus',             ( r'\+', ) ),
 		( 'Parenthesis',      ( r'\(|\)', ) ),
 		( 'None',             ( r'None', ) ),
-<<<<<<< HEAD
-		( 'Timing',           ( r'[0-9]+(.[0-9]+)?((s)|(ms)|(us))', ) ),
-		( 'Number',           ( r'-?(0x[0-9a-fA-F]+)|(0|([1-9][0-9]*))', VERBOSE ) ),
-=======
->>>>>>> 1a078b2b
 		( 'Name',             ( r'[A-Za-z_][A-Za-z_0-9]*', ) ),
 		( 'VariableContents', ( r'''[^"' ;:=>()]+''', ) ),
 		( 'EndOfLine',        ( r';', ) ),
@@ -200,276 +176,6 @@
 
 ## Parsing Functions
 
-<<<<<<< HEAD
-class Make:
-	def scanCode( token ):
-		scanCode = int( token[1:], 0 )
-		# Check size, to make sure it's valid
-		# XXX Add better check that takes symbolic names into account (i.e. U"Latch5")
-		#if scanCode > 0xFF:
-		#	print ( "{0} ScanCode value {1} is larger than 255".format( ERROR, scanCode ) )
-		#	raise
-		return scanCode
-
-	def hidCode( type, token ):
-		# If first character is a U or I, strip
-		if token[0] == "U" or token[0] == "I":
-			token = token[1:]
-		# CONS specifier
-		elif 'CONS' in token:
-			token = token[4:]
-		# SYS specifier
-		elif 'SYS' in token:
-			token = token[3:]
-
-		# If using string representation of USB Code, do lookup, case-insensitive
-		if '"' in token:
-			try:
-				hidCode = kll_hid_lookup_dictionary[ type ][ token[1:-1].upper() ][1]
-			except LookupError as err:
-				print ( "{0} {1} is an invalid USB HID Code Lookup...".format( ERROR, err ) )
-				raise
-		else:
-			# Already tokenized
-			if type == 'USBCode' and token[0] == 'USB' or type == 'SysCode' and token[0] == 'SYS' or type == 'ConsCode' and token[0] == 'CONS':
-				hidCode = token[1]
-			# Convert
-			else:
-				hidCode = int( token, 0 )
-
-		# Check size if a USB Code, to make sure it's valid
-		# XXX Add better check that takes symbolic names into account (i.e. U"Latch5")
-		#if type == 'USBCode' and hidCode > 0xFF:
-		#	print ( "{0} USBCode value {1} is larger than 255".format( ERROR, hidCode ) )
-		#	raise
-
-		# Return a tuple, identifying which type it is
-		if type == 'USBCode':
-			return Make.usbCode_number( hidCode )
-		elif type == 'ConsCode':
-			return Make.consCode_number( hidCode )
-		elif type == 'SysCode':
-			return Make.sysCode_number( hidCode )
-		elif type == 'IndCode':
-			return Make.indCode_number( hidCode )
-
-		print ( "{0} Unknown HID Specifier '{1}'".format( ERROR, type ) )
-		raise
-
-	def usbCode( token ):
-		return Make.hidCode( 'USBCode', token )
-
-	def consCode( token ):
-		return Make.hidCode( 'ConsCode', token )
-
-	def sysCode( token ):
-		return Make.hidCode( 'SysCode', token )
-
-	def indCode( token ):
-		return Make.hidCode( 'IndCode', token )
-
-	def animation( token ):
-		# TODO
-		print( token )
-		return "NULL"
-
-	def animationCapability( token ):
-		# TODO
-		print( token )
-		return "DIS"
-
-	def pixelCapability( token ):
-		# TODO
-		print( token )
-		return "DAT"
-
-	def pixel( token ):
-		# TODO
-		print( token )
-		return "PNULL"
-
-	def pixelLayer( token ):
-		# TODO
-		print( token )
-		return "PLNULL"
-
-	def pixelchans( token ):
-		# Create dictionary list
-		channel_widths = []
-		for elem in token:
-			channel_widths.append( {
-				'chan'  : elem[0],
-				'width' : elem[1],
-			} )
-		print(channel_widths)
-		return channel_widths
-
-	def pixelchan_elem( token ):
-		channel_config = {
-			'pixels' : token[0],
-			'chans' : token[1],
-		}
-		return channel_config
-
-	def pixelmods( token ):
-		# TODO
-		print( token )
-		return "PMOD"
-
-	def pixellayer( token ):
-		# TODO
-		print( token )
-		return "PL"
-
-	def position( token ):
-		return token.split(':')
-
-	def hidCode_number( type, token ):
-		lookup = {
-			'ConsCode' : 'CONS',
-			'SysCode'  : 'SYS',
-			'USBCode'  : 'USB',
-			'IndCode'  : 'LED',
-		}
-		return ( lookup[ type ], token )
-
-	def usbCode_number( token ):
-		return Make.hidCode_number( 'USBCode', token )
-
-	def consCode_number( token ):
-		return Make.hidCode_number( 'ConsCode', token )
-
-	def sysCode_number( token ):
-		return Make.hidCode_number( 'SysCode', token )
-
-	def indCode_number( token ):
-		return Make.hidCode_number( 'IndCode', token )
-
-	# Replace key-word with None specifier (which indicates a noneOut capability)
-	def none( token ):
-		return [[[('NONE', 0)]]]
-
-	def seqString( token ):
-		# Shifted Characters, and amount to move by to get non-shifted version
-		# US ANSI
-		shiftCharacters = (
-			( "ABCDEFGHIJKLMNOPQRSTUVWXYZ", 0x20 ),
-			( "+",       0x12 ),
-			( "&(",      0x11 ),
-			( "!#$%",    0x10 ),
-			( "*",       0x0E ),
-			( ")",       0x07 ),
-			( '"',       0x05 ),
-			( ":",       0x01 ),
-			( "@",      -0x0E ),
-			( "<>?",    -0x10 ),
-			( "~",      -0x1E ),
-			( "{}|",    -0x20 ),
-			( "^",      -0x28 ),
-			( "_",      -0x32 ),
-		)
-
-		listOfLists = []
-		shiftKey = kll_hid_lookup_dictionary['USBCode']["SHIFT"]
-
-		# Creates a list of USB codes from the string: sequence (list) of combos (lists)
-		for char in token[1:-1]:
-			processedChar = char
-
-			# Whether or not to create a combo for this sequence with a shift
-			shiftCombo = False
-
-			# Depending on the ASCII character, convert to single character or Shift + character
-			for pair in shiftCharacters:
-				if char in pair[0]:
-					shiftCombo = True
-					processedChar = chr( ord( char ) + pair[1] )
-					break
-
-			# Do KLL HID Lookup on non-shifted character
-			# NOTE: Case-insensitive, which is why the shift must be pre-computed
-			usbCode = kll_hid_lookup_dictionary['USBCode'][ processedChar.upper() ]
-
-			# Create Combo for this character, add shift key if shifted
-			charCombo = []
-			if shiftCombo:
-				charCombo = [ [ shiftKey ] ]
-			charCombo.append( [ usbCode ] )
-
-			# Add to list of lists
-			listOfLists.append( charCombo )
-
-		return listOfLists
-
-	def string( token ):
-		return token[1:-1]
-
-	def unseqString( token ):
-		return token[1:-1]
-
-	def number( token ):
-		return int( token, 0 )
-
-	def timing( token ):
-		# Find ms, us, or s
-		if 'ms' in token:
-			unit = 'ms'
-			num = token.split('m')[0]
-			print (token.split('m'))
-		elif 'us' in token:
-			unit = 'us'
-			num = token.split('u')[0]
-		elif 's' in token:
-			unit = 's'
-			num = token.split('s')[0]
-		else:
-			print ( "{0} cannot find timing unit in token '{1}'".format( ERROR, token ) )
-			return "NULL"
-
-		print ( num, unit )
-		ret = {
-			'time' : float( num ),
-			'unit' : unit,
-		}
-		return ret
-
-	def specifierState( values ):
-		# TODO
-		print ( values )
-		return "SPECSTATE"
-
-	def specifierAnalog( value ):
-		# TODO
-		print( value )
-		return "SPECANALOG"
-
-	def specifierUnroll( value ):
-		# TODO
-		print( value )
-		return [ value[0] ]
-
-	# Range can go from high to low or low to high
-	def scanCode_range( rangeVals ):
-		start = rangeVals[0]
-		end   = rangeVals[1]
-
-		# Swap start, end if start is greater than end
-		if start > end:
-			start, end = end, start
-
-		# Iterate from start to end, and generate the range
-		return list( range( start, end + 1 ) )
-
-	# Range can go from high to low or low to high
-	# Warn on 0-9 for USBCodes (as this does not do what one would expect) TODO
-	# Lookup USB HID tags and convert to a number
-	def hidCode_range( type, rangeVals ):
-		# Check if already integers
-		if isinstance( rangeVals[0], int ):
-			start = rangeVals[0]
-		else:
-			start = Make.hidCode( type, rangeVals[0] )[1]
-=======
 def make_scanCode( token ):
 	scanCode = int( token[1:], 0 )
 	# Check size, to make sure it's valid
@@ -621,18 +327,10 @@
 	# Swap start, end if start is greater than end
 	if start > end:
 		start, end = end, start
->>>>>>> 1a078b2b
-
-		if isinstance( rangeVals[1], int ):
-			end = rangeVals[1]
-		else:
-			end = Make.hidCode( type, rangeVals[1] )[1]
-
-<<<<<<< HEAD
-		# Swap start, end if start is greater than end
-		if start > end:
-			start, end = end, start
-=======
+
+	# Iterate from start to end, and generate the range
+	return list( range( start, end + 1 ) )
+
 # Range can go from high to low or low to high
 # Warn on 0-9 for USBCodes (as this does not do what one would expect) TODO
 # Lookup USB HID tags and convert to a number
@@ -642,32 +340,32 @@
 		start = rangeVals[0]
 	else:
 		start = make_hidCode( type, rangeVals[0] )[1]
->>>>>>> 1a078b2b
-
-		# Iterate from start to end, and generate the range
-		listRange = list( range( start, end + 1 ) )
-
-		# Convert each item in the list to a tuple
-		for item in range( len( listRange ) ):
-			listRange[ item ] = Make.hidCode_number( type, listRange[ item ] )
-		return listRange
-
-	def usbCode_range( rangeVals ):
-		return Make.hidCode_range( 'USBCode', rangeVals )
-
-	def sysCode_range( rangeVals ):
-		return Make.hidCode_range( 'SysCode', rangeVals )
-
-	def consCode_range( rangeVals ):
-		return Make.hidCode_range( 'ConsCode', rangeVals )
-
-	def indCode_range( rangeVals ):
-		return Make.hidCode_range( 'IndCode', rangeVals )
-
-	def range( rangeVals ):
-		# TODO
-		print (rangeVals)
-		return ""
+
+	if isinstance( rangeVals[1], int ):
+		end = rangeVals[1]
+	else:
+		end = make_hidCode( type, rangeVals[1] )[1]
+
+	# Swap start, end if start is greater than end
+	if start > end:
+		start, end = end, start
+
+	# Iterate from start to end, and generate the range
+	listRange = list( range( start, end + 1 ) )
+
+	# Convert each item in the list to a tuple
+	for item in range( len( listRange ) ):
+		listRange[ item ] = make_hidCode_number( type, listRange[ item ] )
+	return listRange
+
+def make_usbCode_range( rangeVals ):
+	return make_hidCode_range( 'USBCode', rangeVals )
+
+def make_sysCode_range( rangeVals ):
+	return make_hidCode_range( 'SysCode', rangeVals )
+
+def make_consCode_range( rangeVals ):
+	return make_hidCode_range( 'ConsCode', rangeVals )
 
 
 ## Base Rules
@@ -680,7 +378,6 @@
 tokenType   = lambda t: some( lambda x: x.type == t ) >> tokenValue
 operator    = lambda s: a( Token( 'Operator', s ) ) >> tokenValue
 parenthesis = lambda s: a( Token( 'Parenthesis', s ) ) >> tokenValue
-bracket     = lambda s: a( Token( 'Bracket', s ) ) >> tokenValue
 eol         = a( Token( 'EndOfLine', ';' ) )
 
 def listElem( item ):
@@ -698,10 +395,6 @@
 
 	return mainList
 
-<<<<<<< HEAD
-# Capability arguments may need to be expanded (e.g. 1 16 bit argument needs to be 2 8 bit arguments for the state machine)
-=======
->>>>>>> 1a078b2b
 def capArgExpander( items ):
 	'''
 	Capability arguments may need to be expanded
@@ -807,8 +500,6 @@
 
 
 ## Evaluation Rules
-<<<<<<< HEAD
-=======
 
 def eval_scanCode( triggers, operator, results ):
 	# Convert to lists of lists of lists to tuples of tuples of tuples
@@ -873,197 +564,54 @@
 	assigned_content = ""
 	for item in content:
 		assigned_content += str( item )
->>>>>>> 1a078b2b
-
-class Eval:
-	def scanCode( triggers, operator, results ):
-		print ( triggers, operator, results )
-		# Convert to lists of lists of lists to tuples of tuples of tuples
-		# Tuples are non-mutable, and can be used has index items
-		triggers = tuple( tuple( tuple( sequence ) for sequence in variant ) for variant in triggers )
-		results  = tuple( tuple( tuple( sequence ) for sequence in variant ) for variant in results )
-
-		# Lookup interconnect id (Current file scope)
-		# Default to 0 if not specified
-		if 'ConnectId' not in variables_dict.overallVariables.keys():
-			id_num = 0
-		else:
-			id_num = int( variables_dict.overallVariables['ConnectId'] )
-
-<<<<<<< HEAD
-		# Iterate over all combinations of triggers and results
-		for sequence in triggers:
-			# Convert tuple of tuples to list of lists so each element can be modified
-			trigger = listit( sequence )
-=======
+
+	variables_dict.assignVariable( name, assigned_content )
+
+def eval_capability( name, function, args ):
+	capabilities_dict[ name ] = [ function, args ]
+
+def eval_define( name, cdefine_name ):
+	variables_dict.defines[ name ] = cdefine_name
+
+map_scanCode   = unarg( eval_scanCode )
+map_usbCode    = unarg( eval_usbCode )
+
+set_variable   = unarg( eval_variable )
+set_capability = unarg( eval_capability )
+set_define     = unarg( eval_define )
+
+
 ## Sub Rules
->>>>>>> 1a078b2b
-
-			# Create ScanCode entries for trigger
-			for seq_index, combo in enumerate( sequence ):
-				for com_index, scancode in enumerate( combo ):
-					trigger[ seq_index ][ com_index ] = macros_map.scanCodeStore.append( ScanCode( scancode, id_num ) )
-
-<<<<<<< HEAD
-			# Convert back to a tuple of tuples
-			trigger = tupleit( trigger )
-
-			for result in results:
-				# Append Case
-				if operator == ":+":
-					macros_map.appendScanCode( trigger, result )
-
-				# Remove Case
-				elif operator == ":-":
-					macros_map.removeScanCode( trigger, result )
-
-				# Replace Case
-				# Soft Replace Case is the same for Scan Codes
-				elif operator == ":" or operator == "::":
-					macros_map.replaceScanCode( trigger, result )
-
-	def usbCode( triggers, operator, results ):
-		# TODO
-		return
-		# Convert to lists of lists of lists to tuples of tuples of tuples
-		# Tuples are non-mutable, and can be used has index items
-		triggers = tuple( tuple( tuple( sequence ) for sequence in variant ) for variant in triggers )
-		results  = tuple( tuple( tuple( sequence ) for sequence in variant ) for variant in results )
-
-		# Iterate over all combinations of triggers and results
-		for trigger in triggers:
-			scanCodes = macros_map.lookupUSBCodes( trigger )
-			for scanCode in scanCodes:
-				for result in results:
-					# Soft Replace needs additional checking to see if replacement is necessary
-					if operator == "::" and not macros_map.softReplaceCheck( scanCode ):
-						continue
-
-					# Cache assignment until file finishes processing
-					macros_map.cacheAssignment( operator, scanCode, result )
-
-	def variable( name, content ):
-		# Content might be a concatenation of multiple data types, convert everything into a single string
-		assigned_content = ""
-		for item in content:
-			assigned_content += str( item )
-
-		variables_dict.assignVariable( name, assigned_content )
-
-	def capability( name, function, args ):
-		capabilities_dict[ name ] = [ function, args ]
-
-	def define( name, cdefine_name ):
-		variables_dict.defines[ name ] = cdefine_name
-
-	def scanCodePosition( scanCode, positions ):
-		print (scanCode)
-		# Re-organize position lists into a dictionary first
-		pos_dict = dict()
-		for pos in positions:
-			pos_dict[ pos[0] ] = pos[1]
-		print (pos_dict)
-
-		# TODO Create datastructure for positions
-
-	def pixelPosition( pixel, position ):
-		# TODO
-		print (pixel, position)
-
-	def pixelChannels( channel, scanCode ):
-		# TODO
-		print (channel, scanCode )
-
-	def animation( animation, modifiers ):
-		# TODO
-		print( animation, modifiers )
-
-	def animationFrame( animation, frame, modifiers ):
-		# TODO
-		print( frame, modifiers )
-
-	def animationTrigger( animation, operator, results ):
-		# TODO
-		print ( animation, operator, results )
-
-	def animationTriggerFrame( animation, frame, operator, results ):
-		# TODO
-		print ( animation, frame, operator, results )
-
-	def array( name, index, content ):
-		# TODO
-		print (name, index, content)
-
-class Map:
-	scanCode              = unarg( Eval.scanCode )
-	usbCode               = unarg( Eval.usbCode )
-	animationTrigger      = unarg( Eval.animationTrigger )
-	animationTriggerFrame = unarg( Eval.animationTriggerFrame )
-
-class Set:
-	animation        = unarg( Eval.animation )
-	animationFrame   = unarg( Eval.animationFrame )
-	array            = unarg( Eval.array )
-	capability       = unarg( Eval.capability )
-	define           = unarg( Eval.define )
-	pixelChannels    = unarg( Eval.pixelChannels )
-	pixelPosition    = unarg( Eval.pixelPosition )
-	scanCodePosition = unarg( Eval.scanCodePosition )
-	variable         = unarg( Eval.variable )
-
-
-## Sub Rules
-
-usbCode       = tokenType('USBCode') >> Make.usbCode
-scanCode      = tokenType('ScanCode') >> Make.scanCode
-consCode      = tokenType('ConsCode') >> Make.consCode
-sysCode       = tokenType('SysCode') >> Make.sysCode
-indCode       = tokenType('Indicator') >> Make.indCode
-animation     = tokenType('Animation') >> Make.animation
-pixel         = tokenType('Pixel') >> Make.pixel
-pixelLayer    = tokenType('PixelLayer') >> Make.pixelLayer
-none          = tokenType('None') >> Make.none
-position      = tokenType('Position') >> Make.position
-name          = tokenType('Name')
-number        = tokenType('Number') >> Make.number
-timing        = tokenType('Timing') >> Make.timing
-comma         = tokenType('Comma')
-dash          = tokenType('Dash')
-plus          = tokenType('Plus')
-content       = tokenType('VariableContents')
-string        = tokenType('String') >> Make.string
-unString      = tokenType('String') # When the double quotes are still needed for internal processing
-seqString     = tokenType('SequenceString') >> Make.seqString
-unseqString   = tokenType('SequenceString') >> Make.unseqString # For use with variables
-pixelOperator = tokenType('PixelOperator')
-
-# Code variants
-code_begin = tokenType('CodeBegin')
-code_end   = tokenType('CodeEnd')
-
-# Specifier
-specifier_state  = ( name + skip( operator(':') ) + timing ) | ( name + skip( operator(':') ) + timing ) | timing | name >> Make.specifierState
-specifier_analog = number >> Make.specifierAnalog
-specifier_list   = skip( parenthesis('(') ) + many( ( specifier_state | specifier_analog ) + skip( maybe( comma ) ) ) + skip( parenthesis(')') )
-
-=======
+
+usbCode     = tokenType('USBCode') >> make_usbCode
+scanCode    = tokenType('ScanCode') >> make_scanCode
+consCode    = tokenType('ConsCode') >> make_consCode
+sysCode     = tokenType('SysCode') >> make_sysCode
+none        = tokenType('None') >> make_none
+name        = tokenType('Name')
+number      = tokenType('Number') >> make_number
+comma       = tokenType('Comma')
+dash        = tokenType('Dash')
+plus        = tokenType('Plus')
+content     = tokenType('VariableContents')
+string      = tokenType('String') >> make_string
+unString    = tokenType('String') # When the double quotes are still needed for internal processing
+seqString   = tokenType('SequenceString') >> make_seqString
+unseqString = tokenType('SequenceString') >> make_unseqString # For use with variables
+
 # Code variants
 code_end = tokenType('CodeEnd')
 
->>>>>>> 1a078b2b
 # Scan Codes
 scanCode_start     = tokenType('ScanCodeStart')
-scanCode_range     = number + skip( dash ) + number >> Make.scanCode_range
+scanCode_range     = number + skip( dash ) + number >> make_scanCode_range
 scanCode_listElem  = number >> listElem
-scanCode_specifier = ( scanCode_range | scanCode_listElem ) + maybe( specifier_list ) >> Make.specifierUnroll >> flatten
-scanCode_innerList = many( scanCode_specifier + skip( maybe( comma ) ) ) >> flatten
+scanCode_innerList = oneplus( ( scanCode_range | scanCode_listElem ) + skip( maybe( comma ) ) ) >> flatten
 scanCode_expanded  = skip( scanCode_start ) + scanCode_innerList + skip( code_end )
-scanCode_elem      = scanCode + maybe( specifier_list ) >> Make.specifierUnroll >> listElem
+scanCode_elem      = scanCode >> listElem
 scanCode_combo     = oneplus( ( scanCode_expanded | scanCode_elem ) + skip( maybe( plus ) ) )
 scanCode_sequence  = oneplus( scanCode_combo + skip( maybe( comma ) ) )
 
-<<<<<<< HEAD
-=======
 # USB Codes
 usbCode_start       = tokenType('USBCodeStart')
 usbCode_number      = number >> make_usbCode_number
@@ -1076,109 +624,33 @@
 usbCode_combo       = oneplus( ( usbCode_expanded | usbCode_elem ) + skip( maybe( plus ) ) ) >> listElem
 usbCode_sequence    = oneplus( ( usbCode_combo | seqString ) + skip( maybe( comma ) ) ) >> oneLayerFlatten
 
->>>>>>> 1a078b2b
 # Cons Codes
 consCode_start       = tokenType('ConsCodeStart')
-consCode_number      = number >> Make.consCode_number
-consCode_range       = ( consCode_number | unString ) + skip( dash ) + ( number | unString ) >> Make.consCode_range
-consCode_listElemTag = unString >> Make.consCode
+consCode_number      = number >> make_consCode_number
+consCode_range       = ( consCode_number | unString ) + skip( dash ) + ( number | unString ) >> make_consCode_range
+consCode_listElemTag = unString >> make_consCode
 consCode_listElem    = ( consCode_number | consCode_listElemTag ) >> listElem
-consCode_specifier   = ( consCode_range | consCode_listElem ) + maybe( specifier_list ) >> Make.specifierUnroll >> flatten
-consCode_innerList   = oneplus( consCode_specifier + skip( maybe( comma ) ) ) >> flatten
+consCode_innerList   = oneplus( ( consCode_range | consCode_listElem ) + skip( maybe( comma ) ) ) >> flatten
 consCode_expanded    = skip( consCode_start ) + consCode_innerList + skip( code_end )
-consCode_elem        = consCode + maybe( specifier_list ) >> Make.specifierUnroll >> listElem
+consCode_elem        = consCode >> listElem
 
 # Sys Codes
 sysCode_start       = tokenType('SysCodeStart')
-sysCode_number      = number >> Make.sysCode_number
-sysCode_range       = ( sysCode_number | unString ) + skip( dash ) + ( number | unString ) >> Make.sysCode_range
-sysCode_listElemTag = unString >> Make.sysCode
+sysCode_number      = number >> make_sysCode_number
+sysCode_range       = ( sysCode_number | unString ) + skip( dash ) + ( number | unString ) >> make_sysCode_range
+sysCode_listElemTag = unString >> make_sysCode
 sysCode_listElem    = ( sysCode_number | sysCode_listElemTag ) >> listElem
-sysCode_specifier   = ( sysCode_range | sysCode_listElem ) + maybe( specifier_list ) >> Make.specifierUnroll >> flatten
-sysCode_innerList   = oneplus( sysCode_specifier + skip( maybe( comma ) ) ) >> flatten
+sysCode_innerList   = oneplus( ( sysCode_range | sysCode_listElem ) + skip( maybe( comma ) ) ) >> flatten
 sysCode_expanded    = skip( sysCode_start ) + sysCode_innerList + skip( code_end )
-sysCode_elem        = sysCode + maybe( specifier_list ) >> Make.specifierUnroll >> listElem
-
-# Indicator Codes
-indCode_start       = tokenType('IndicatorStart')
-indCode_number      = number >> Make.indCode_number
-indCode_range       = ( indCode_number | unString ) + skip( dash ) + ( number | unString ) >> Make.indCode_range
-indCode_listElemTag = unString >> Make.indCode
-indCode_listElem    = ( indCode_number | indCode_listElemTag ) >> listElem
-indCode_specifier   = ( indCode_range | indCode_listElem ) + maybe( specifier_list ) >> Make.specifierUnroll >> flatten
-indCode_innerList   = oneplus( indCode_specifier + skip( maybe( comma ) ) ) >> flatten
-indCode_expanded    = skip( indCode_start ) + indCode_innerList + skip( code_end )
-indCode_elem        = indCode + maybe( specifier_list ) >> Make.specifierUnroll >> listElem
-
-# USB Codes
-usbCode_start       = tokenType('USBCodeStart')
-usbCode_number      = number >> Make.usbCode_number
-usbCode_range       = ( usbCode_number | unString ) + skip( dash ) + ( number | unString ) >> Make.usbCode_range
-usbCode_listElemTag = unString >> Make.usbCode
-usbCode_listElem    = ( usbCode_number | usbCode_listElemTag ) >> listElem
-usbCode_specifier   = ( usbCode_range | usbCode_listElem ) + maybe( specifier_list ) >> Make.specifierUnroll >> flatten
-usbCode_innerList   = oneplus( usbCode_specifier + skip( maybe( comma ) ) ) >> flatten
-usbCode_expanded    = skip( usbCode_start ) + usbCode_innerList + skip( code_end )
-usbCode_elem        = usbCode + maybe( specifier_list ) >> Make.specifierUnroll >> listElem
-
-# HID Codes
-hidCode_elem        = usbCode_expanded | usbCode_elem | sysCode_expanded | sysCode_elem | consCode_expanded | consCode_elem | indCode_expanded | indCode_elem
-
-<<<<<<< HEAD
-usbCode_combo       = oneplus( hidCode_elem + skip( maybe( plus ) ) ) >> listElem
-usbCode_sequence    = oneplus( ( usbCode_combo | seqString ) + skip( maybe( comma ) ) ) >> oneLayerFlatten
-
-# Pixels
-pixel_start       = tokenType('PixelStart')
-pixel_number      = number
-pixel_range       = ( pixel_number ) + skip( dash ) + ( number ) >> Make.range
-pixel_listElem    = pixel_number >> listElem
-pixel_innerList   = many( ( pixel_range | pixel_listElem ) + skip( maybe( comma ) ) )
-pixel_expanded    = skip( pixel_start ) + pixel_innerList + skip( code_end )
-pixel_elem        = pixel >> listElem
-
-# Pixel Layer
-pixellayer_start    = tokenType('PixelLayerStart')
-pixellayer_number   = number
-pixellayer_expanded = skip( pixellayer_start ) + pixellayer_number + skip( code_end )
-pixellayer_elem     = pixelLayer >> listElem
-
-# Pixel Channels
-pixelchan_chans = many( number + skip( operator(':') ) + number + skip( maybe( comma ) ) ) >> Make.pixelchans
-pixelchan_elem  = ( pixel_expanded | pixel_elem ) + skip( parenthesis('(') ) + pixelchan_chans + skip( parenthesis(')') ) >> Make.pixelchan_elem
-
-# Pixel Mods
-pixelmod_mods  = many( maybe( pixelOperator | plus | dash ) + number + skip( maybe( comma ) ) ) >> Make.pixelmods
-pixelmod_layer = ( pixellayer_expanded | pixellayer_elem ) >> Make.pixellayer
-pixelmod_elem  = ( pixel_expanded | pixel_elem | pixelmod_layer ) + skip( parenthesis('(') ) + pixelmod_mods + skip( parenthesis(')') )
-
-# Pixel Capability
-pixel_capability = pixelmod_elem >> Make.pixelCapability
-
-# Animations
-animation_start       = tokenType('AnimationStart')
-animation_name        = name
-animation_frame_range = ( number ) + skip( dash ) + ( number ) >> Make.range
-animation_name_frame  = many( ( number | animation_frame_range ) + skip( maybe( comma ) ) )
-animation_def         = skip( animation_start ) + animation_name + skip( code_end )
-animation_expanded    = skip( animation_start ) + animation_name + skip( comma ) + animation_name_frame + skip( code_end )
-animation_elem        = animation >> listElem
-
-# Animation Modifier
-animation_modifier = many( ( name | number ) + maybe( skip( operator(':') ) + number ) + skip( maybe( comma ) ) )
-
-# Animation Capability
-animation_capability = ( animation_def | animation_elem ) + maybe( skip( parenthesis('(') + animation_modifier + skip( parenthesis(')') ) ) ) >> Make.animationCapability
-
-=======
+sysCode_elem        = sysCode >> listElem
+
 # HID Codes
 hidCode_elem        = usbCode_expanded | usbCode_elem | sysCode_expanded | sysCode_elem | consCode_expanded | consCode_elem
 
->>>>>>> 1a078b2b
 # Capabilities
 capFunc_arguments = many( number + skip( maybe( comma ) ) ) >> listToTuple
 capFunc_elem      = name + skip( parenthesis('(') ) + capFunc_arguments + skip( parenthesis(')') ) >> capArgExpander >> listElem
-capFunc_combo     = oneplus( ( hidCode_elem | capFunc_elem | animation_capability | pixel_capability ) + skip( maybe( plus ) ) ) >> listElem
+capFunc_combo     = oneplus( ( hidCode_elem | capFunc_elem ) + skip( maybe( plus ) ) ) >> listElem
 capFunc_sequence  = oneplus( ( capFunc_combo | seqString ) + skip( maybe( comma ) ) ) >> oneLayerFlatten
 
 # Trigger / Result Codes
@@ -1186,76 +658,30 @@
 triggerUSBCode_outerList = usbCode_sequence >> optionExpansion >> hidCodeToCapability
 resultCode_outerList     = ( ( capFunc_sequence >> optionExpansion ) | none ) >> hidCodeToCapability
 
-# Positions
-position_list = oneplus( position + skip( maybe( comma ) ) )
-
 
 ## Main Rules
 
-#| Assignment
 #| <variable> = <variable contents>;
 variable_contents   = name | content | string | number | comma | dash | unseqString
-variable_expression = name + skip( operator('=') ) + oneplus( variable_contents ) + skip( eol ) >> Set.variable
-
-#| Array Assignment
-#| <variable>[]        = <space> <separated> <list>;
-#| <variable>[<index>] = <index element>;
-array_expression = name + skip( code_begin ) + maybe( number ) + skip( code_end ) + skip( operator('=') ) + oneplus( variable_contents ) + skip( eol ) >> Set.array
-
-#| Name Association
+variable_expression = name + skip( operator('=') ) + oneplus( variable_contents ) + skip( eol ) >> set_variable
+
 #| <capability name> => <c function>;
 capability_arguments  = name + skip( operator(':') ) + number + skip( maybe( comma ) )
-capability_expression = name + skip( operator('=>') ) + name + skip( parenthesis('(') ) + many( capability_arguments ) + skip( parenthesis(')') ) + skip( eol ) >> Set.capability
-
-#| Name Association
+capability_expression = name + skip( operator('=>') ) + name + skip( parenthesis('(') ) + many( capability_arguments ) + skip( parenthesis(')') ) + skip( eol ) >> set_capability
+
 #| <define name> => <c define>;
-define_expression = name + skip( operator('=>') ) + name + skip( eol ) >> Set.define
-
-#| Data Association
-#| <animation>       <= <modifiers>;
-#| <animation frame> <= <modifiers>;
-animation_expression      = ( animation_elem | animation_def ) + skip( operator('<=') ) + animation_modifier + skip( eol ) >> Set.animation
-animationFrame_expression = animation_expanded + skip( operator('<=') ) + many( pixelmod_elem + skip( maybe( comma ) ) ) + skip( eol ) >> Set.animationFrame
-
-#| Data Association
-#| <pixel> <= <position>;
-pixelPosition_expression = ( pixel_expanded | pixel_elem ) + skip( operator('<=') ) + position_list + skip( eol ) >> Set.pixelPosition
-
-#| Data Association
-#| <pixel chan> <= <scanCode>;
-pixelChan_expression = pixelchan_elem + skip( operator(':') ) + ( scanCode_expanded | scanCode_elem | none ) + skip( eol ) >> Set.pixelChannels
-
-#| Data Association
-#| <scancode> <= <position>;
-scanCodePosition_expression = triggerCode_outerList + skip( operator('<=') ) + position_list + skip( eol ) >> Set.scanCodePosition
-
-#| Mapping
+define_expression = name + skip( operator('=>') ) + name + skip( eol ) >> set_define
+
 #| <trigger> : <result>;
-operatorTriggerResult    = operator(':') | operator(':+') | operator(':-') | operator('::')
-scanCode_expression      = triggerCode_outerList + operatorTriggerResult + resultCode_outerList + skip( eol ) >> Map.scanCode
-usbCode_expression       = triggerUSBCode_outerList + operatorTriggerResult + resultCode_outerList + skip( eol ) >> Map.usbCode
-animation_trigger        = ( animation_elem | animation_def ) + operatorTriggerResult + resultCode_outerList + skip( eol ) >> Map.animationTrigger
-animation_triggerFrame   = animation_expanded + operatorTriggerResult + resultCode_outerList + skip( eol ) >> Map.animationTriggerFrame
+operatorTriggerResult = operator(':') | operator(':+') | operator(':-') | operator('::')
+scanCode_expression   = triggerCode_outerList + operatorTriggerResult + resultCode_outerList + skip( eol ) >> map_scanCode
+usbCode_expression    = triggerUSBCode_outerList + operatorTriggerResult + resultCode_outerList + skip( eol ) >> map_usbCode
 
 def parse( tokenSequence ):
 	"""Sequence(Token) -> object"""
 
 	# Top-level Parser
-	expression = (
-		scanCode_expression |
-		scanCodePosition_expression |
-		usbCode_expression |
-		animation_trigger |
-		animation_triggerFrame |
-		pixelPosition_expression |
-		pixelChan_expression |
-		animation_expression |
-		animationFrame_expression |
-		array_expression |
-		variable_expression |
-		capability_expression |
-		define_expression
-	)
+	expression = scanCode_expression | usbCode_expression | variable_expression | capability_expression | define_expression
 
 	kll_text = many( expression )
 	kll_file = maybe( kll_text ) + skip( finished )
